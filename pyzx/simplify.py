# PyZX - Python library for quantum circuit rewriting
#        and optimization using the ZX-calculus
# Copyright (C) 2018 - Aleks Kissinger and John van de Wetering

# Licensed under the Apache License, Version 2.0 (the "License");
# you may not use this file except in compliance with the License.
# You may obtain a copy of the License at

#    http://www.apache.org/licenses/LICENSE-2.0

# Unless required by applicable law or agreed to in writing, software
# distributed under the License is distributed on an "AS IS" BASIS,
# WITHOUT WARRANTIES OR CONDITIONS OF ANY KIND, either express or implied.
# See the License for the specific language governing permissions and
# limitations under the License.

"""This module contains the ZX-diagram simplification strategies of PyZX.
Each strategy is based on applying some combination of the rewrite rules in the rules_ module.
The main procedures of interest are :func:`clifford_simp` for simple reductions,
:func:`full_reduce` for the full rewriting power of PyZX, and :func:`teleport_reduce` to
use the power of :func:`full_reduce` while not changing the structure of the graph.
"""

__all__ = ['bialg_simp','spider_simp', 'id_simp', 'phase_free_simp', 'pivot_simp',
        'pivot_gadget_simp', 'pivot_boundary_simp', 'gadget_simp',
        'lcomp_simp', 'clifford_simp', 'tcount', 'to_gh', 'to_rg',
        'full_reduce', 'teleport_reduce', 'reduce_scalar', 'supplementarity_simp',
        'to_clifford_normal_form_graph', 'to_graph_like', 'is_graph_like']

from optparse import Option
from typing import List, Callable, Optional, Union, Generic, Tuple, Dict, Iterator, cast

from .utils import EdgeType, VertexType, toggle_edge, vertex_is_zx, toggle_vertex
from .rules import *
from .graph.base import BaseGraph, VT, ET
from .circuit import Circuit

class Stats(object):
    def __init__(self) -> None:
        self.num_rewrites: Dict[str,int] = {}
    def count_rewrites(self, rule: str, n: int) -> None:
        if rule in self.num_rewrites:
            self.num_rewrites[rule] += n
        else:
            self.num_rewrites[rule] = n
    def __str__(self) -> str:
        s = "REWRITES\n"
        nt = 0
        for r,n in self.num_rewrites.items():
            nt += n
            s += "%s %s\n" % (str(n).rjust(6),r)
        s += "%s TOTAL" % str(nt).rjust(6)
        return s


def simp(
    g: BaseGraph[VT,ET],
    name: str,
    match: Callable[..., List[MatchObject]],
    rewrite: Callable[[BaseGraph[VT,ET],List[MatchObject]],RewriteOutputType[ET,VT]],
    matchf:Optional[Union[Callable[[ET],bool], Callable[[VT],bool]]]=None,
    quiet:bool=False,
    stats:Optional[Stats]=None) -> int:
    """Helper method for constructing simplification strategies based on the rules present in rules_.
    It uses the ``match`` function to find matches, and then rewrites ``g`` using ``rewrite``.
    If ``matchf`` is supplied, only the vertices or edges for which matchf() returns True are considered for matches.

    Example:
        ``simp(g, 'spider_simp', rules.match_spider_parallel, rules.spider)``

    Args:
        g: The graph that needs to be simplified.
        str name: The name to display if ``quiet`` is set to False.
        match: One of the ``match_*`` functions of rules_.
        rewrite: One of the rewrite functions of rules_.
        matchf: An optional filtering function on candidate vertices or edges, which
           is passed as the second argument to the match function.
        quiet: Suppress output on numbers of matches found during simplification.

    Returns:
        Number of iterations of ``rewrite`` that had to be applied before no more matches were found."""

    i = 0
    new_matches = True
    while new_matches:
        new_matches = False
        if matchf is not None:
            m = match(g, matchf)
        else:
            m = match(g)
        if len(m) > 0:
            i += 1
            if i == 1 and not quiet: print("{}: ".format(name),end='')
            if not quiet: print(len(m), end='')
            #print(len(m), end='', flush=True) #flush only supported on Python >3.3
            etab, rem_verts, rem_edges, check_isolated_vertices = rewrite(g, m)
            g.add_edge_table(etab)
            g.remove_edges(rem_edges)
            g.remove_vertices(rem_verts)
            if check_isolated_vertices: g.remove_isolated_vertices()
            if not quiet: print('. ', end='')
            #print('. ', end='', flush=True)
            new_matches = True
            if stats is not None: stats.count_rewrites(name, len(m))
    if not quiet and i>0: print(' {!s} iterations'.format(i))
    return i

def pivot_simp(g: BaseGraph[VT,ET], matchf:Optional[Callable[[ET],bool]]=None, quiet:bool=False, stats:Optional[Stats]=None) -> int:
    return simp(g, 'pivot_simp', match_pivot_parallel, pivot, matchf=matchf, quiet=quiet, stats=stats)

def pivot_gadget_simp(g: BaseGraph[VT,ET], matchf:Optional[Callable[[ET],bool]]=None, quiet:bool=False, stats:Optional[Stats]=None) -> int:
    return simp(g, 'pivot_gadget_simp', match_pivot_gadget, pivot, matchf=matchf, quiet=quiet, stats=stats)

def pivot_boundary_simp(g: BaseGraph[VT,ET], matchf:Optional[Callable[[ET],bool]]=None, quiet:bool=False, stats:Optional[Stats]=None) -> int:
    return simp(g, 'pivot_boundary_simp', match_pivot_boundary, pivot, matchf=matchf, quiet=quiet, stats=stats)

def lcomp_simp(g: BaseGraph[VT,ET], matchf:Optional[Callable[[VT],bool]]=None, quiet:bool=False, stats:Optional[Stats]=None) -> int:
    return simp(g, 'lcomp_simp', match_lcomp_parallel, lcomp, matchf=matchf, quiet=quiet, stats=stats)

def bialg_simp(g: BaseGraph[VT,ET], quiet:bool=False, stats: Optional[Stats]=None) -> int:
    return simp(g, 'bialg_simp', match_bialg_parallel, bialg, quiet=quiet, stats=stats)

def spider_simp(g: BaseGraph[VT,ET], matchf:Optional[Callable[[VT],bool]]=None, quiet:bool=False, stats:Optional[Stats]=None) -> int:
    return simp(g, 'spider_simp', match_spider_parallel, spider, matchf=matchf, quiet=quiet, stats=stats)

def id_simp(g: BaseGraph[VT,ET], matchf:Optional[Callable[[VT],bool]]=None, quiet:bool=False, stats:Optional[Stats]=None) -> int:
    return simp(g, 'id_simp', match_ids_parallel, remove_ids, matchf=matchf, quiet=quiet, stats=stats)

def gadget_simp(g: BaseGraph[VT,ET], matchf: Optional[Callable[[VT],bool]]=None, quiet:bool=False, stats:Optional[Stats]=None) -> int:
    return simp(g, 'gadget_simp', match_phase_gadgets, merge_phase_gadgets, matchf=matchf, quiet=quiet, stats=stats)

def supplementarity_simp(g: BaseGraph[VT,ET], quiet:bool=False, stats:Optional[Stats]=None) -> int:
    return simp(g, 'supplementarity_simp', match_supplementarity, apply_supplementarity, quiet=quiet, stats=stats)

def copy_simp(g: BaseGraph[VT,ET], quiet:bool=False, stats:Optional[Stats]=None) -> int:
    """Copies 1-ary spiders with 0/pi phase through neighbors.
    WARNING: only use on maximally fused diagrams consisting solely of Z-spiders."""
    return simp(g, 'copy_simp', match_copy, apply_copy, quiet=quiet, stats=stats)

def phase_free_simp(g: BaseGraph[VT,ET], quiet:bool=False, stats:Optional[Stats]=None) -> int:
    '''Performs the following set of simplifications on the graph:
    spider -> bialg'''
    i1 = spider_simp(g, quiet=quiet, stats=stats)
    i2 = bialg_simp(g, quiet=quiet, stats=stats)
    return i1+i2

def interior_clifford_simp(g: BaseGraph[VT,ET], matchf: Optional[Callable[[VT],bool]]=None, quiet:bool=False, stats:Optional[Stats]=None) -> int:
    """Keeps doing the simplifications ``id_simp``, ``spider_simp``,
    ``pivot_simp`` and ``lcomp_simp`` until none of them can be applied anymore."""
    spider_simp(g, matchf=matchf, quiet=quiet, stats=stats)
    to_gh(g)
    i = 0
    while True:
        i1 = id_simp(g, matchf=matchf, quiet=quiet, stats=stats)
        i2 = spider_simp(g, matchf=matchf, quiet=quiet, stats=stats)
        i3 = pivot_simp(g, matchf=matchf, quiet=quiet, stats=stats)
        i4 = lcomp_simp(g, matchf=matchf, quiet=quiet, stats=stats)
        if i1+i2+i3+i4==0: break
        i += 1
    return i

def clifford_simp(g: BaseGraph[VT,ET], matchf: Optional[Callable[[VT],bool]]=None, quiet:bool=True, stats:Optional[Stats]=None) -> int:
    """Keeps doing rounds of :func:`interior_clifford_simp` and
    :func:`pivot_boundary_simp` until they can't be applied anymore."""
    i = 0
    while True:
        i += interior_clifford_simp(g, matchf=matchf, quiet=quiet, stats=stats)
        i2 = pivot_boundary_simp(g, matchf=matchf, quiet=quiet, stats=stats)
        if i2 == 0:
            break
    return i

def reduce_scalar(g: BaseGraph[VT,ET], quiet:bool=True, stats:Optional[Stats]=None) -> int:
    """Modification of ``full_reduce`` that is tailered for scalar ZX-diagrams.
    It skips the boundary pivots, and it additionally does ``supplementarity_simp``."""
    i = 0
    while True:
        i1 = id_simp(g, quiet=quiet, stats=stats)
        i2 = spider_simp(g, quiet=quiet, stats=stats)
        i3 = pivot_simp(g, quiet=quiet, stats=stats)
        i4 = lcomp_simp(g, quiet=quiet, stats=stats)
        if i1+i2+i3+i4:
            i += 1
            continue
        i5 = pivot_gadget_simp(g,quiet=quiet, stats=stats)
        i6 = gadget_simp(g, quiet=quiet, stats=stats)
        if i5 + i6:
            i += 1
            continue
        i7 = supplementarity_simp(g,quiet=quiet, stats=stats)
        if not i7: break
        i += 1
    return i


def full_reduce(g: BaseGraph[VT,ET], matchf: Optional[Callable[[VT],bool]]=None, quiet:bool=True, stats:Optional[Stats]=None) -> None:
    """The main simplification routine of PyZX. It uses a combination of :func:`clifford_simp` and
    the gadgetization strategies :func:`pivot_gadget_simp` and :func:`gadget_simp`."""
<<<<<<< HEAD
    interior_clifford_simp(g, matchf=matchf, quiet=quiet, stats=stats)
    pivot_gadget_simp(g, matchf=matchf, quiet=quiet, stats=stats)
=======
    if any(g.types()[h] == VertexType.H_BOX for h in g.vertices()):
        raise ValueError("Input graph is not a ZX-diagram as it contains an H-box. "
                         "Maybe call pyzx.hsimplify.from_hypergraph_form(g) first?")
    interior_clifford_simp(g, quiet=quiet, stats=stats)
    pivot_gadget_simp(g,quiet=quiet, stats=stats)
>>>>>>> 0cbffebf
    while True:
        clifford_simp(g, matchf=matchf, quiet=quiet, stats=stats)
        i = gadget_simp(g, matchf=matchf, quiet=quiet, stats=stats)
        interior_clifford_simp(g, matchf=matchf, quiet=quiet, stats=stats)
        j = pivot_gadget_simp(g, matchf=matchf, quiet=quiet, stats=stats)
        if i+j == 0:
            break

def teleport_reduce(g: BaseGraph[VT,ET], quiet:bool=True, stats:Optional[Stats]=None) -> BaseGraph[VT,ET]:
    """This simplification procedure runs :func:`full_reduce` in a way
    that does not change the graph structure of the resulting diagram.
    The only thing that is different in the output graph are the location and value of the phases."""
    s = Simplifier(g)
    s.full_reduce(quiet=quiet, stats=stats)
    return s.mastergraph


class Simplifier(Generic[VT, ET]):
    """Class used for :func:`teleport_reduce`."""
    def __init__(self, g: BaseGraph[VT,ET]) -> None:
        g.track_phases = True
        self.mastergraph = g.copy()
        self.simplifygraph = g.copy()
        self.simplifygraph.set_phase_master(self)
        self.phantom_phases: Dict[VT, Tuple[VT,int]] = dict()

    def fuse_phases(self,i1:int, i2: int) -> None:
        try:
            v1 = self.mastergraph.vertex_from_phase_index(i1)
            v2 = self.mastergraph.vertex_from_phase_index(i2)
        except ValueError: return
        #self.mastergraph.phase_index[v2] = i1
        p1 = self.mastergraph.phase(v1)
        p2 = self.mastergraph.phase(v2)
        m1 = self.simplifygraph.phase_mult[i1]
        m2 = self.simplifygraph.phase_mult[i2]
        if (p2 == 0 or p2.denominator <= 2): # Deleted vertex contains Clifford phase
            if v2 in self.phantom_phases:
                v3,i3 = self.phantom_phases[v2]
                m2 = cast(Literal[1, -1], m2*self.simplifygraph.phase_mult[i3])
                v2,i2 = v3,i3
                p2 = self.mastergraph.phase(v2)
            else: return
        if (p1 == 0 or p1.denominator <= 2): # Need to save non-Clifford location
            self.simplifygraph.phase_mult[i1] = 1
            if v1 in self.phantom_phases: # Already fused with non-Clifford before
                v3,i3 = self.phantom_phases[v1]
                self.mastergraph.phase_index[v3] = i1
                del self.mastergraph.phase_index[v1]
                p1 = self.mastergraph.phase(v3)
                if (p1+p2).denominator <= 2:
                    del self.phantom_phases[v1]
                v1,i1 = v3,i3
                m1 = cast(Literal[1, -1], m1*self.simplifygraph.phase_mult[i3])
            else:
                self.phantom_phases[v1] = (v2,i2)
                self.simplifygraph.phase_mult[i2] = m2
                return
        if p1.denominator <= 2 or p2.denominator <= 2: raise Exception("Clifford phases here??")
        # Both have non-Clifford phase
        if m1*m2 == 1: phase = (p1 + p2)%2
        else: phase = p1 - p2
        self.mastergraph.set_phase(v1,phase)
        self.mastergraph.set_phase(v2,0)

        self.simplifygraph.phase_mult[i2] = 1

    def full_reduce(self, quiet:bool=True, stats:Optional[Stats]=None) -> None:
        full_reduce(self.simplifygraph,quiet=quiet, stats=stats)



def to_gh(g: BaseGraph[VT,ET],quiet:bool=True) -> None:
    """Turns every red node into a green node by changing regular edges into hadamard edges"""
    ty = g.types()
    for v in g.vertices():
        if ty[v] == VertexType.X:
            g.set_type(v, VertexType.Z)
            for e in g.incident_edges(v):
                et = g.edge_type(e)
                g.set_edge_type(e, toggle_edge(et))

def to_rg(g: BaseGraph[VT,ET], select:Optional[Callable[[VT],bool]]=None) -> None:
    """Turn green nodes into red nodes by color-changing vertices which satisfy the predicate ``select``.
    By default, the predicate is set to greedily reducing the number of Hadamard-edges.
    :param g: A ZX-graph.
    :param select: A function taking in vertices and returning ``True`` or ``False``."""
    if select is None:
        select = lambda v: (
            len([e for e in g.incident_edges(v) if g.edge_type(e) == EdgeType.SIMPLE]) <
            len([e for e in g.incident_edges(v) if g.edge_type(e) == EdgeType.HADAMARD])
            )

    ty = g.types()
    for v in g.vertices():
        if select(v) and vertex_is_zx(ty[v]):
            g.set_type(v, toggle_vertex(ty[v]))
            for e in g.incident_edges(v):
                g.set_edge_type(e, toggle_edge(g.edge_type(e)))

def tcount(g: Union[BaseGraph[VT,ET], Circuit]) -> int:
    """Returns the amount of nodes in g that have a non-Clifford phase."""
    if isinstance(g, Circuit):
        return g.tcount()
    count = 0
    phases = g.phases()
    for v in g.vertices():
        if phases[v]!=0 and phases[v].denominator > 2:
            count += 1
    return count

#The functions below haven't been updated in a while. Use at your own risk.

def simp_iter(
        g: BaseGraph[VT,ET],
        name: str,
        match: Callable[..., List[MatchObject]],
        rewrite: Callable[[BaseGraph[VT,ET],List[MatchObject]],RewriteOutputType[ET,VT]]
        ) -> Iterator[Tuple[BaseGraph[VT,ET],str]]:
    """Version of :func:`simp` that instead of performing all rewrites at once, returns an iterator."""
    i = 0
    new_matches = True
    while new_matches:
        i += 1
        new_matches = False
        m = match(g)
        if len(m) > 0:
            etab, rem_verts, rem_edges, check_isolated_vertices = rewrite(g, m)
            g.add_edge_table(etab)
            g.remove_edges(rem_edges)
            g.remove_vertices(rem_verts)
            if check_isolated_vertices: g.remove_isolated_vertices()
            yield g, name+str(i)
            new_matches = True

def pivot_iter(g: BaseGraph[VT,ET]) -> Iterator[Tuple[BaseGraph[VT,ET],str]]:
    return simp_iter(g, 'pivot', match_pivot_parallel, pivot)

def lcomp_iter(g: BaseGraph[VT,ET]) -> Iterator[Tuple[BaseGraph[VT,ET],str]]:
    return simp_iter(g, 'lcomp', match_lcomp_parallel, lcomp)

def bialg_iter(g: BaseGraph[VT,ET]) -> Iterator[Tuple[BaseGraph[VT,ET],str]]:
    return simp_iter(g, 'bialg', match_bialg_parallel, bialg)

def spider_iter(g: BaseGraph[VT,ET]) -> Iterator[Tuple[BaseGraph[VT,ET],str]]:
    return simp_iter(g, 'spider', match_spider_parallel, spider)

def id_iter(g: BaseGraph[VT,ET]) -> Iterator[Tuple[BaseGraph[VT,ET],str]]:
    return simp_iter(g, 'id', match_ids_parallel, remove_ids)

def pivot_gadget_iter(g: BaseGraph[VT,ET]) -> Iterator[Tuple[BaseGraph[VT,ET],str]]:
    return simp_iter(g, 'pivot_gadget', match_pivot_gadget, pivot)

def gadget_iter(g: BaseGraph[VT,ET]) -> Iterator[Tuple[BaseGraph[VT,ET],str]]:
    return simp_iter(g, 'gadget', match_phase_gadgets, merge_phase_gadgets)

def pivot_boundary_iter(g: BaseGraph[VT,ET]) -> Iterator[Tuple[BaseGraph[VT,ET],str]]:
    return simp_iter(g, 'pivot_boundary', match_pivot_boundary, pivot)

def clifford_iter(g: BaseGraph[VT,ET]) -> Iterator[Tuple[BaseGraph[VT,ET],str]]:
    ok = True
    while ok:
        ok = False
        for g, step in interior_clifford_iter(g):
            yield g, step
        for g, step in pivot_boundary_iter(g):
            ok = True
            yield g, step

def interior_clifford_iter(g: BaseGraph[VT,ET]) -> Iterator[Tuple[BaseGraph[VT,ET],str]]:
    yield from spider_iter(g)
    to_gh(g)
    yield g, "to_gh"
    ok = True
    while ok:
        ok = False
        for g, step in id_iter(g):
            ok = True
            yield g, step
        for g, step in spider_iter(g):
            ok = True
            yield g, step
        for g, step in pivot_iter(g):
            ok = True
            yield g, step
        for g, step in lcomp_iter(g):
            ok = True
            yield g, step

def full_reduce_iter(g: BaseGraph[VT,ET]) -> Iterator[Tuple[BaseGraph[VT,ET],str]]:
    yield from interior_clifford_iter(g)
    yield from pivot_gadget_iter(g)
    ok = True
    while ok:
        ok = False
        for g, step in clifford_iter(g):
            yield g, f"clifford -> {step}"
        for g, step in gadget_iter(g):
            ok = True
            yield g, f"gadget -> {step}"
        for g, step in interior_clifford_iter(g):
            yield g, f"interior_clifford -> {step}"
        for g, step in pivot_gadget_iter(g):
            ok = True
            yield g, f"pivot_gadget -> {step}"

def is_graph_like(g: BaseGraph[VT,ET]) -> bool:
    """Checks if a ZX-diagram is graph-like."""

    # checks that all spiders are Z-spiders
    for v in g.vertices():
        if g.type(v) not in [VertexType.Z, VertexType.BOUNDARY]:
            return False

    for v1, v2 in itertools.combinations(g.vertices(), 2):
        if not g.connected(v1, v2):
            continue

        # Z-spiders are only connected via Hadamard edges
        if g.type(v1) == VertexType.Z and g.type(v2) == VertexType.Z \
           and g.edge_type(g.edge(v1, v2)) != EdgeType.HADAMARD:
            return False

        # FIXME: no parallel edges

    # no self-loops
    for v in g.vertices():
        if g.connected(v, v):
            return False

    # every I/O is connected to a Z-spider
    bs = [v for v in g.vertices() if g.type(v) == VertexType.BOUNDARY]
    for b in bs:
        if g.vertex_degree(b) != 1 or g.type(list(g.neighbors(b))[0]) != VertexType.Z:
            return False

    # every Z-spider is connected to at most one I/O
    zs = [v for v in g.vertices() if g.type(v) == VertexType.Z]
    for z in zs:
        b_neighbors = [n for n in g.neighbors(z) if g.type(n) == VertexType.BOUNDARY]
        if len(b_neighbors) > 1:
            return False

    return True


def to_graph_like(g: BaseGraph[VT,ET]) -> None:
    """Puts a ZX-diagram in graph-like form."""

    # turn all red spiders into green spiders
    to_gh(g)

    # simplify: remove excess HAD's, fuse along non-HAD edges, remove parallel edges and self-loops
    spider_simp(g, quiet=True)

    # ensure all I/O are connected to a Z-spider
    bs = [v for v in g.vertices() if g.type(v) == VertexType.BOUNDARY]
    for v in bs:

        # if it's already connected to a Z-spider, continue on
        if any([g.type(n) == VertexType.Z for n in g.neighbors(v)]):
            continue

        # have to connect the (boundary) vertex to a Z-spider
        ns = list(g.neighbors(v))
        for n in ns:
            # every neighbor is another boundary or an H-Box
            assert(g.type(n) in [VertexType.BOUNDARY, VertexType.H_BOX])
            if g.type(n) == VertexType.BOUNDARY:
                z1 = g.add_vertex(ty=VertexType.Z)
                z2 = g.add_vertex(ty=VertexType.Z)
                z3 = g.add_vertex(ty=VertexType.Z)
                g.remove_edge(g.edge(v, n))
                g.add_edge(g.edge(v, z1), edgetype=EdgeType.SIMPLE)
                g.add_edge(g.edge(z1, z2), edgetype=EdgeType.HADAMARD)
                g.add_edge(g.edge(z2, z3), edgetype=EdgeType.HADAMARD)
                g.add_edge(g.edge(z3, n), edgetype=EdgeType.SIMPLE)
            else: # g.type(n) == VertexType.H_BOX
                z = g.add_vertex(ty=VertexType.Z)
                g.remove_edge(g.edge(v, n))
                g.add_edge(g.edge(v, z), edgetype=EdgeType.SIMPLE)
                g.add_edge(g.edge(z, n), edgetype=EdgeType.SIMPLE)

    # each Z-spider can only be connected to at most 1 I/O
    vs = list(g.vertices())
    for v in vs:
        if not g.type(v) == VertexType.Z:
            continue
        boundary_ns = [n for n in g.neighbors(v) if g.type(n) == VertexType.BOUNDARY]
        if len(boundary_ns) <= 1:
            continue

        # add dummy spiders for all but one
        for b in boundary_ns[:-1]:
            e = g.edge(v,b)
            if g.edge_type(e) == EdgeType.SIMPLE:
                z1 = g.add_vertex(ty=VertexType.Z,row=0.3*g.row(v)+0.7*g.row(b),qubit=0.3*g.qubit(v)+0.7*g.qubit(b))
                z2 = g.add_vertex(ty=VertexType.Z,row=0.7*g.row(v)+0.3*g.row(b),qubit=0.7*g.qubit(v)+0.3*g.qubit(b))

                g.remove_edge(e)
                g.add_edge(g.edge(z1, z2), edgetype=EdgeType.HADAMARD)
                g.add_edge(g.edge(b, z1), edgetype=EdgeType.SIMPLE)
                g.add_edge(g.edge(z2, v), edgetype=EdgeType.HADAMARD)
            elif g.edge_type(e) == EdgeType.HADAMARD:
                z = g.add_vertex(ty=VertexType.Z,row=0.5*g.row(v)+0.5*g.row(b),qubit=0.5*g.qubit(v)+0.5*g.qubit(b))
                g.remove_edge(e)
                g.add_edge(g.edge(b,z),EdgeType.SIMPLE)
                g.add_edge(g.edge(z,v),EdgeType.HADAMARD)

    assert(is_graph_like(g))

def to_clifford_normal_form_graph(g: BaseGraph[VT,ET]) -> None:
    """Converts a graph that is Clifford into the form described by the right-hand side of eq. (11) of
    *Graph-theoretic Simplification of Quantum Circuits with the ZX-calculus* (https://arxiv.org/abs/1902.03178).
    That is, writes it as a series of layers: 
    Hadamards, phase gates, CZ gates, parity form of Z-spiders to X-spiders, Hadamards, CZ gates, phase gates, Hadamards.
    Changes the graph in place.
    """
    full_reduce(g)
    g.normalize()
    # At this point the only vertices g should have are those directly connected to an input or an output (and not both).
    if any([((g.phase(v)*4) % 2 != 0) for v in g.vertices()]):  # If any phase is not a multiple of 1/2, then this will fail.
        raise ValueError("Specified graph is not Clifford.")

    inputs = list(g.inputs())
    outputs = list(g.outputs())
    v_inputs = [list(g.neighbors(i))[0] for i in inputs] # input vertices should have a unique spider neighbor
    v_outputs = [list(g.neighbors(o))[0] for o in outputs] # input vertices should have a unique spider neighbor
    # create more spacing
    for v in v_inputs:
        g.set_row(v, 3)
    for v in v_outputs:
        g.set_row(v,  5)
    for o in outputs:
        g.set_row(o, 8)
    
    # Separate out the Hadamards 
    for q in range(len(inputs)):
        v = v_inputs[q]
        i = inputs[q]
        e = g.edge(v,i)
        if g.edge_type(e) == EdgeType.HADAMARD or g.phase(v) != 0:
            h = g.add_vertex(VertexType.Z, q, row=1, phase=g.phase(v))
            g.add_edge(g.edge(i,h),EdgeType.HADAMARD)
            g.add_edge(g.edge(h,v),EdgeType.SIMPLE)
            g.remove_edge(e)
            g.set_phase(v,0)
            inputs[q] = h
    
    for q in range(len(outputs)):
        v = v_outputs[q]
        o = outputs[q]
        e = g.edge(v,o)
        if g.edge_type(e) == EdgeType.HADAMARD or g.phase(v) != 0:
            h = g.add_vertex(VertexType.Z, q, row=7, phase=g.phase(v))
            g.add_edge(g.edge(h,o),EdgeType.HADAMARD)
            g.add_edge(g.edge(v,h),EdgeType.SIMPLE)
            g.remove_edge(e)
            g.set_phase(v,0)
            outputs[q] = h
    
    # Unfuse the czs on the inputs
    czs = []
    cz_qubits = set()
    for q1 in range(len(inputs)):
        for q2 in range(q1+1,len(inputs)):
            if g.connected(v_inputs[q1],v_inputs[q2]):
                g.remove_edge(g.edge(v_inputs[q1],v_inputs[q2]))
                czs.append((q1,q2))
                cz_qubits.add(q1)
                cz_qubits.add(q2)
    cz_v = {}
    for q in cz_qubits:
        w = g.add_vertex(VertexType.Z,q,row=2)
        g.remove_edge(g.edge(inputs[q],v_inputs[q]))
        g.add_edge(g.edge(inputs[q],w))
        g.add_edge(g.edge(w,v_inputs[q]))
        cz_v[q] = w
    for q1,q2 in czs:
        g.add_edge(g.edge(cz_v[q1],cz_v[q2]),EdgeType.HADAMARD)
    
    # Unfuse the czs on the outputs
    czs = []
    cz_qubits = set(range(len(outputs))) # We actually definitely need to add another spider at every position, as we are going to introduce Hadamards everywhere later
    for q1 in range(len(outputs)):
        for q2 in range(q1+1,len(outputs)):
            if g.connected(v_outputs[q1],v_outputs[q2]):
                g.remove_edge(g.edge(v_outputs[q1],v_outputs[q2]))
                czs.append((q1,q2))
                cz_qubits.add(q1)
                cz_qubits.add(q2)
    cz_v = {}
    for q in cz_qubits:
        w = g.add_vertex(VertexType.Z,q,row=6)
        g.remove_edge(g.edge(v_outputs[q],outputs[q]))
        g.add_edge(g.edge(w,outputs[q]))
        g.add_edge(g.edge(v_outputs[q],w))
        cz_v[q] = w
    for q1,q2 in czs:
        g.add_edge(g.edge(cz_v[q1],cz_v[q2]),EdgeType.HADAMARD)
    
    to_rg(g,select=lambda v: v in v_outputs)<|MERGE_RESOLUTION|>--- conflicted
+++ resolved
@@ -196,16 +196,11 @@
 def full_reduce(g: BaseGraph[VT,ET], matchf: Optional[Callable[[VT],bool]]=None, quiet:bool=True, stats:Optional[Stats]=None) -> None:
     """The main simplification routine of PyZX. It uses a combination of :func:`clifford_simp` and
     the gadgetization strategies :func:`pivot_gadget_simp` and :func:`gadget_simp`."""
-<<<<<<< HEAD
-    interior_clifford_simp(g, matchf=matchf, quiet=quiet, stats=stats)
-    pivot_gadget_simp(g, matchf=matchf, quiet=quiet, stats=stats)
-=======
     if any(g.types()[h] == VertexType.H_BOX for h in g.vertices()):
         raise ValueError("Input graph is not a ZX-diagram as it contains an H-box. "
                          "Maybe call pyzx.hsimplify.from_hypergraph_form(g) first?")
-    interior_clifford_simp(g, quiet=quiet, stats=stats)
-    pivot_gadget_simp(g,quiet=quiet, stats=stats)
->>>>>>> 0cbffebf
+    interior_clifford_simp(g, matchf=matchf, quiet=quiet, stats=stats)
+    pivot_gadget_simp(g, matchf=matchf, quiet=quiet, stats=stats)
     while True:
         clifford_simp(g, matchf=matchf, quiet=quiet, stats=stats)
         i = gadget_simp(g, matchf=matchf, quiet=quiet, stats=stats)
