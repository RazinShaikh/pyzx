from __future__ import print_function

<<<<<<< HEAD
__all__ = ['bialg_simp','spider_simp', 'phase_free_simp',
           'pivot_simp', 'lcomp_simp', 'clifford_simp',
           'to_gh', 'to_rg']
=======
try:
    import multiprocessing as mp
except ImportError:
    pass

__all__ = ['bialg_simp','spider_simp', 'phase_free_simp', 'pivot_simp', 
        'lcomp_simp', 'clifford_simp', 't_count']
>>>>>>> 244c84b2

from .rules import *

def simp(g, name, match, rewrite):
    i = 0
    new_matches = True
    print(name)
    while new_matches:
        i += 1
        new_matches = False
        m = match(g)
        if len(m) > 0:
            print(len(m), end='')
            #print(len(m), end='', flush=True) #flush only supported on Python >3.3
            etab, rem_verts, check_solo_vertices = rewrite(g, m)
            g.add_edge_table(etab)
            g.remove_vertices(rem_verts)
            if check_solo_vertices: g.remove_solo_vertices()
            print('. ', end='')
            #print('. ', end='', flush=True)
            new_matches = True
    print('\nfinished in ' + str(i) + ' iterations')

def pivot_simp(g):
    return simp(g, 'pivot_simp', match_pivot_parallel, pivot)

def lcomp_simp(g):
    return simp(g, 'lcomp_simp', match_lcomp_parallel, lcomp)

def bialg_simp(g):
    return simp(g, 'bialg_simp', match_bialg_parallel, bialg)

def spider_simp(g):
    return simp(g, 'spider_simp', match_spider_parallel, spider)

def id_simp(g):
    return simp(g, 'id_simp', match_ids_parallel, remove_ids)

def phase_free_simp(g):
    spider_simp(g)
    bialg_simp(g)

def clifford_simp(g):
    spider_simp(g)
    to_gh(g)
    pivot_simp(g)
    lcomp_simp(g)
    pivot_simp(g)
<<<<<<< HEAD
    #to_rg(g)
=======
    to_rg(g)
    id_simp(g)

>>>>>>> 244c84b2

def to_gh(g):
    ty = g.get_types()
    for v in g.vertices():
        if ty[v] == 2:
            g.set_type(v, 1)
            for e in g.get_incident_edges(v):
                et = g.get_edge_type(e)
                if et == 2: g.set_edge_type(e,1)
                elif et == 1: g.set_edge_type(e,2)

def to_rg(g, select=None):
    '''Turn into RG form by colour-changing vertices which satisfy the given predicate.
    By default, the predicate is set to greedily reducing the number of h-edges.'''
    if not select:
        select = lambda v: (
            len([e for e in g.get_incident_edges(v) if g.get_edge_type(e) == 1]) <
            len([e for e in g.get_incident_edges(v) if g.get_edge_type(e) == 2])
            )

    ty = g.get_types()
    for v in g.vertices():
        if select(v):
            if ty[v] == 1:
                g.set_type(v, 2)
                for e in g.get_incident_edges(v):
                    g.set_edge_type(e, 1 if g.get_edge_type(e) == 2 else 2)
            elif ty[v] == 2:
                g.set_type(v, 1)
<<<<<<< HEAD
                for e in g.get_incident_edges(v):
                    g.set_edge_type(e, 1 if g.get_edge_type(e) == 2 else 2)
=======
                for e in g.get_incident_edges(v): g.set_edge_type(e, 1)


def t_count(g):
    count = 0
    for a in g.get_angles().values():
        if a.denominator == 4:
            count += 1
    return count

def _worker(arg):
    match, rewrite, g, kwargname, kwarg = arg
    m =  match(g, **{kwargname:kwarg})
    if m: return (len(m),rewrite(g, m))
    return None

def simp_threaded(g, name, match, rewrite, uses_verts=False,safe=False,skip_unthreaded_pass=False):
    nthreads = 5
    i = 0
    new_matches = True
    sep = int(g.vindex / nthreads) + 1 #TODO: currently only works on graph_s
    pool = mp.Pool(processes=nthreads)
    #Threaded pass
    print("Starting {} with {} threads".format(name,str(nthreads)))
    while new_matches:
        new_matches = False
        if uses_verts:
            chunks = [set(g.vertices_in_range(j*sep,(j+1)*sep)) for j in range(nthreads)]
            for j in range(nthreads-1):
                if chunks[j] & chunks[j+1]:
                    raise Exception("overlapping chunks")
            results = pool.map(_worker, ((match, rewrite, g, "vertexlist", chunks[j]) for j in range(nthreads)),
                                        #set(g.vertices_in_range(j*sep,(j+1)*sep))) for j in range(nthreads)),
                                chunksize=1)
        else:
            chunks = [set(g.edges_in_range(j*sep,(j+1)*sep,safe)) for j in range(nthreads)]
            for j in range(nthreads-1):
                if chunks[j] & chunks[j+1]:
                    raise Exception("overlapping chunks")
            results = pool.map(_worker, ((match, rewrite, g, "edgelist", chunks[j]) for j in range(nthreads)),
                                        #set(g.edges_in_range(j*sep,(j+1)*sep,safe))) for j in range(nthreads)),
                                chunksize=1)

        check_solo_vertices = False
        for j,r in enumerate(results):
            if not r: continue
            new_matches = True
            amount, (etab, rem_verts, check) = r
            print(amount, end=',')
            if uses_verts and not chunks[j].issuperset(set(rem_verts)):
                raise Exception("Deleting vertices outside of chunk: ", chunks[j], set(rem_verts))
            else:
                for v in rem_verts:
                    if not (j*sep<v<(j+1)*sep):
                        raise Exception("Deleting vertices outside of chunk")
            g.add_edge_table(etab)
            g.remove_vertices(rem_verts)
            check_solo_vertices = check
        if check_solo_vertices: g.remove_solo_vertices() 
        if new_matches: i += 1
        print('. ', end='')
    pool.close()
    #Unthreaded pass
    if not skip_unthreaded_pass:
        new_matches = True
        if i!=0: print("\nUnthreaded pass: ", end='')
        else: print("Unthreaded pass: ", end='') 
        while new_matches:
            new_matches = False
            m = match(g)
            if len(m) > 0:
                print(len(m), end='')
                etab, rem_verts, check_solo_vertices = rewrite(g, m)
                g.add_edge_table(etab)
                g.remove_vertices(rem_verts)
                if check_solo_vertices: g.remove_solo_vertices()
                print('. ', end='')
                new_matches = True
            if new_matches: i += 1
    if i!=0:  print('\nDid ' + str(i) + ' nonzero iterations')
    else: print('Did ' + str(i) + ' nonzero iterations')


def pivot_threaded(g):
    return simp_threaded(g, 'pivot_simp', match_pivot_parallel, pivot, uses_verts=False,safe=True)

def lcomp_threaded_old(g):
    simp_threaded(g, 'lcomp_simp', match_lcomp_parallel, lcomp, uses_verts=True)

def lcomp_threaded(g):
    simp_threaded(g, 'lcomp_simp', match_lcomp_parallel, lcomp, uses_verts=True,skip_unthreaded_pass=True)
    print("Full pass: ",end='')
    nthreads = 5
    pool = mp.Pool(processes=nthreads)
    i = 0
    new_matches = True
    while new_matches:
        i += 1
        new_matches = False
        matches = match_lcomp_parallel(g)
        if len(matches) > 0:
            print(len(matches), end='')
            vs, ns = [], []
            for v, neighbours in matches:
                a = g.get_angle(v)
                for v2 in neighbours: g.add_angle(v2, -a)
                vs.append(v)
                ns.append(neighbours)
            for etab in pool.map(_lcomp_do, (ns[i:i + 10] for i in range(0, len(ns), 10))):
                g.add_edge_table(etab)
            g.remove_vertices(vs)
            print('. ', end='')
            new_matches = True
    pool.close()
    print('\nfinished in ' + str(i) + ' iterations')

def _lcomp_do(matches):
    etab = dict()
    for neighbours in matches:
        for i in range(len(neighbours)):
            for j in range(i+1, len(neighbours)):
                e = (neighbours[i],neighbours[j])
                if (e[0] > e[1]): e = (e[1],e[0])
                if e not in etab: etab[e] = [0,1]
                else: etab[e][1] += 1

    return etab

def bialg_threaded(g):
    return simp_threaded(g, 'bialg_simp', match_bialg_parallel, bialg, uses_verts=False)

def spider_threaded(g):
    return simp_threaded(g, 'spider_simp', match_spider_parallel, spider, uses_verts=False)

def id_threaded(g):
    return simp_threaded(g, 'id_simp', match_ids_parallel, remove_ids, uses_verts=True)

def clifford_threaded(g):
    spider_threaded(g)
    to_gh(g)
    lcomp_threaded(g)
    pivot_threaded(g)
    to_rg(g)
    id_threaded(g)
>>>>>>> 244c84b2
<|MERGE_RESOLUTION|>--- conflicted
+++ resolved
@@ -1,18 +1,12 @@
 from __future__ import print_function
 
-<<<<<<< HEAD
-__all__ = ['bialg_simp','spider_simp', 'phase_free_simp',
-           'pivot_simp', 'lcomp_simp', 'clifford_simp',
-           'to_gh', 'to_rg']
-=======
 try:
     import multiprocessing as mp
 except ImportError:
     pass
 
 __all__ = ['bialg_simp','spider_simp', 'phase_free_simp', 'pivot_simp', 
-        'lcomp_simp', 'clifford_simp', 't_count']
->>>>>>> 244c84b2
+        'lcomp_simp', 'clifford_simp', 't_count', 'to_gh', 'to_rg']
 
 from .rules import *
 
@@ -61,13 +55,8 @@
     pivot_simp(g)
     lcomp_simp(g)
     pivot_simp(g)
-<<<<<<< HEAD
     #to_rg(g)
-=======
-    to_rg(g)
-    id_simp(g)
-
->>>>>>> 244c84b2
+    #id_simp(g)
 
 def to_gh(g):
     ty = g.get_types()
@@ -97,11 +86,8 @@
                     g.set_edge_type(e, 1 if g.get_edge_type(e) == 2 else 2)
             elif ty[v] == 2:
                 g.set_type(v, 1)
-<<<<<<< HEAD
                 for e in g.get_incident_edges(v):
                     g.set_edge_type(e, 1 if g.get_edge_type(e) == 2 else 2)
-=======
-                for e in g.get_incident_edges(v): g.set_edge_type(e, 1)
 
 
 def t_count(g):
@@ -244,5 +230,4 @@
     lcomp_threaded(g)
     pivot_threaded(g)
     to_rg(g)
-    id_threaded(g)
->>>>>>> 244c84b2
+    id_threaded(g)